%YAML 1.1
%TAG !u! tag:unity3d.com,2011:
--- !u!29 &1
OcclusionCullingSettings:
  m_ObjectHideFlags: 0
  serializedVersion: 2
  m_OcclusionBakeSettings:
    smallestOccluder: 5
    smallestHole: 0.25
    backfaceThreshold: 100
  m_SceneGUID: 00000000000000000000000000000000
  m_OcclusionCullingData: {fileID: 0}
--- !u!104 &2
RenderSettings:
  m_ObjectHideFlags: 0
  serializedVersion: 9
  m_Fog: 0
  m_FogColor: {r: 0.5, g: 0.5, b: 0.5, a: 1}
  m_FogMode: 3
  m_FogDensity: 0.01
  m_LinearFogStart: 0
  m_LinearFogEnd: 300
  m_AmbientSkyColor: {r: 0.212, g: 0.227, b: 0.259, a: 1}
  m_AmbientEquatorColor: {r: 0.114, g: 0.125, b: 0.133, a: 1}
  m_AmbientGroundColor: {r: 0.047, g: 0.043, b: 0.035, a: 1}
  m_AmbientIntensity: 1
  m_AmbientMode: 0
  m_SubtractiveShadowColor: {r: 0.42, g: 0.478, b: 0.627, a: 1}
  m_SkyboxMaterial: {fileID: 10304, guid: 0000000000000000f000000000000000, type: 0}
  m_HaloStrength: 0.5
  m_FlareStrength: 1
  m_FlareFadeSpeed: 3
  m_HaloTexture: {fileID: 0}
  m_SpotCookie: {fileID: 10001, guid: 0000000000000000e000000000000000, type: 0}
  m_DefaultReflectionMode: 0
  m_DefaultReflectionResolution: 128
  m_ReflectionBounces: 1
  m_ReflectionIntensity: 1
  m_CustomReflection: {fileID: 0}
  m_Sun: {fileID: 705507994}
  m_IndirectSpecularColor: {r: 0.44657826, g: 0.49641263, b: 0.57481676, a: 1}
  m_UseRadianceAmbientProbe: 0
--- !u!157 &3
LightmapSettings:
  m_ObjectHideFlags: 0
  serializedVersion: 12
  m_GIWorkflowMode: 1
  m_GISettings:
    serializedVersion: 2
    m_BounceScale: 1
    m_IndirectOutputScale: 1
    m_AlbedoBoost: 1
    m_EnvironmentLightingMode: 0
    m_EnableBakedLightmaps: 1
    m_EnableRealtimeLightmaps: 0
  m_LightmapEditorSettings:
    serializedVersion: 12
    m_Resolution: 2
    m_BakeResolution: 40
    m_AtlasSize: 1024
    m_AO: 0
    m_AOMaxDistance: 1
    m_CompAOExponent: 1
    m_CompAOExponentDirect: 0
    m_ExtractAmbientOcclusion: 0
    m_Padding: 2
    m_LightmapParameters: {fileID: 0}
    m_LightmapsBakeMode: 1
    m_TextureCompression: 1
    m_FinalGather: 0
    m_FinalGatherFiltering: 1
    m_FinalGatherRayCount: 256
    m_ReflectionCompression: 2
    m_MixedBakeMode: 2
    m_BakeBackend: 1
    m_PVRSampling: 1
    m_PVRDirectSampleCount: 32
    m_PVRSampleCount: 500
    m_PVRBounces: 2
    m_PVREnvironmentSampleCount: 500
    m_PVREnvironmentReferencePointCount: 2048
    m_PVRFilteringMode: 2
    m_PVRDenoiserTypeDirect: 0
    m_PVRDenoiserTypeIndirect: 0
    m_PVRDenoiserTypeAO: 0
    m_PVRFilterTypeDirect: 0
    m_PVRFilterTypeIndirect: 0
    m_PVRFilterTypeAO: 0
    m_PVREnvironmentMIS: 0
    m_PVRCulling: 1
    m_PVRFilteringGaussRadiusDirect: 1
    m_PVRFilteringGaussRadiusIndirect: 5
    m_PVRFilteringGaussRadiusAO: 2
    m_PVRFilteringAtrousPositionSigmaDirect: 0.5
    m_PVRFilteringAtrousPositionSigmaIndirect: 2
    m_PVRFilteringAtrousPositionSigmaAO: 1
    m_ExportTrainingData: 0
    m_TrainingDataDestination: TrainingData
    m_LightProbeSampleCountMultiplier: 4
  m_LightingDataAsset: {fileID: 0}
  m_LightingSettings: {fileID: 0}
--- !u!196 &4
NavMeshSettings:
  serializedVersion: 2
  m_ObjectHideFlags: 0
  m_BuildSettings:
    serializedVersion: 3
    agentTypeID: 0
    agentRadius: 0.5
    agentHeight: 2
    agentSlope: 45
    agentClimb: 0.4
    ledgeDropHeight: 0
    maxJumpAcrossDistance: 0
    minRegionArea: 2
    manualCellSize: 0
    cellSize: 0.16666667
    manualTileSize: 0
    tileSize: 256
    buildHeightMesh: 0
    maxJobWorkers: 0
    preserveTilesOutsideBounds: 0
    debug:
      m_Flags: 0
  m_NavMeshData: {fileID: 0}
--- !u!1 &12344474
GameObject:
  m_ObjectHideFlags: 0
  m_CorrespondingSourceObject: {fileID: 0}
  m_PrefabInstance: {fileID: 0}
  m_PrefabAsset: {fileID: 0}
  serializedVersion: 6
  m_Component:
  - component: {fileID: 12344476}
  - component: {fileID: 12344475}
  m_Layer: 0
  m_Name: Game Manager
  m_TagString: Untagged
  m_Icon: {fileID: 0}
  m_NavMeshLayer: 0
  m_StaticEditorFlags: 0
  m_IsActive: 1
--- !u!114 &12344475
MonoBehaviour:
  m_ObjectHideFlags: 0
  m_CorrespondingSourceObject: {fileID: 0}
  m_PrefabInstance: {fileID: 0}
  m_PrefabAsset: {fileID: 0}
  m_GameObject: {fileID: 12344474}
  m_Enabled: 1
  m_EditorHideFlags: 0
  m_Script: {fileID: 11500000, guid: fdff8d43aedd1894297aa55a9b8e3670, type: 3}
  m_Name: 
  m_EditorClassIdentifier: 
--- !u!4 &12344476
Transform:
  m_ObjectHideFlags: 0
  m_CorrespondingSourceObject: {fileID: 0}
  m_PrefabInstance: {fileID: 0}
  m_PrefabAsset: {fileID: 0}
  m_GameObject: {fileID: 12344474}
  serializedVersion: 2
  m_LocalRotation: {x: 0, y: 0, z: 0, w: 1}
  m_LocalPosition: {x: -0.064803176, y: -6.6534104, z: 13.2908325}
  m_LocalScale: {x: 1, y: 1, z: 1}
  m_ConstrainProportionsScale: 0
  m_Children: []
  m_Father: {fileID: 0}
  m_LocalEulerAnglesHint: {x: 0, y: 0, z: 0}
--- !u!1 &18960545
GameObject:
  m_ObjectHideFlags: 0
  m_CorrespondingSourceObject: {fileID: 0}
  m_PrefabInstance: {fileID: 0}
  m_PrefabAsset: {fileID: 0}
  serializedVersion: 6
  m_Component:
  - component: {fileID: 18960549}
  - component: {fileID: 18960548}
  - component: {fileID: 18960547}
  m_Layer: 0
  m_Name: TyphisCube (Model)
  m_TagString: Untagged
  m_Icon: {fileID: 0}
  m_NavMeshLayer: 0
  m_StaticEditorFlags: 0
  m_IsActive: 1
--- !u!23 &18960547
MeshRenderer:
  m_ObjectHideFlags: 0
  m_CorrespondingSourceObject: {fileID: 0}
  m_PrefabInstance: {fileID: 0}
  m_PrefabAsset: {fileID: 0}
  m_GameObject: {fileID: 18960545}
  m_Enabled: 1
  m_CastShadows: 1
  m_ReceiveShadows: 1
  m_DynamicOccludee: 1
  m_StaticShadowCaster: 0
  m_MotionVectors: 1
  m_LightProbeUsage: 1
  m_ReflectionProbeUsage: 1
  m_RayTracingMode: 2
  m_RayTraceProcedural: 0
  m_RenderingLayerMask: 1
  m_RendererPriority: 0
  m_Materials:
  - {fileID: 2100000, guid: ebc83d105650faa4d8e4f94c6e7dea7c, type: 2}
  m_StaticBatchInfo:
    firstSubMesh: 0
    subMeshCount: 0
  m_StaticBatchRoot: {fileID: 0}
  m_ProbeAnchor: {fileID: 0}
  m_LightProbeVolumeOverride: {fileID: 0}
  m_ScaleInLightmap: 1
  m_ReceiveGI: 1
  m_PreserveUVs: 0
  m_IgnoreNormalsForChartDetection: 0
  m_ImportantGI: 0
  m_StitchLightmapSeams: 1
  m_SelectedEditorRenderState: 3
  m_MinimumChartSize: 4
  m_AutoUVMaxDistance: 0.5
  m_AutoUVMaxAngle: 89
  m_LightmapParameters: {fileID: 0}
  m_SortingLayerID: 0
  m_SortingLayer: 0
  m_SortingOrder: 0
  m_AdditionalVertexStreams: {fileID: 0}
--- !u!33 &18960548
MeshFilter:
  m_ObjectHideFlags: 0
  m_CorrespondingSourceObject: {fileID: 0}
  m_PrefabInstance: {fileID: 0}
  m_PrefabAsset: {fileID: 0}
  m_GameObject: {fileID: 18960545}
  m_Mesh: {fileID: 10202, guid: 0000000000000000e000000000000000, type: 0}
--- !u!4 &18960549
Transform:
  m_ObjectHideFlags: 0
  m_CorrespondingSourceObject: {fileID: 0}
  m_PrefabInstance: {fileID: 0}
  m_PrefabAsset: {fileID: 0}
  m_GameObject: {fileID: 18960545}
  serializedVersion: 2
  m_LocalRotation: {x: -0, y: -0, z: -0, w: 1}
  m_LocalPosition: {x: 0, y: 1.3, z: 0}
  m_LocalScale: {x: 1, y: 1, z: 1}
  m_ConstrainProportionsScale: 0
  m_Children: []
  m_Father: {fileID: 1800761702}
  m_LocalEulerAnglesHint: {x: 0, y: 0, z: 0}
--- !u!1 &243429827
GameObject:
  m_ObjectHideFlags: 0
  m_CorrespondingSourceObject: {fileID: 0}
  m_PrefabInstance: {fileID: 0}
  m_PrefabAsset: {fileID: 0}
  serializedVersion: 6
  m_Component:
  - component: {fileID: 243429831}
  - component: {fileID: 243429830}
  - component: {fileID: 243429829}
  - component: {fileID: 243429828}
  m_Layer: 0
  m_Name: Enemy (1)
  m_TagString: Untagged
  m_Icon: {fileID: 0}
  m_NavMeshLayer: 0
  m_StaticEditorFlags: 0
  m_IsActive: 1
--- !u!114 &243429828
MonoBehaviour:
  m_ObjectHideFlags: 0
  m_CorrespondingSourceObject: {fileID: 0}
  m_PrefabInstance: {fileID: 0}
  m_PrefabAsset: {fileID: 0}
  m_GameObject: {fileID: 243429827}
  m_Enabled: 1
  m_EditorHideFlags: 0
  m_Script: {fileID: 11500000, guid: 4a90b18e95dbb224fbb43f2a6e96b4de, type: 3}
  m_Name: 
  m_EditorClassIdentifier: 
  player: {fileID: 1338274085}
  ModelRoot: {fileID: 830366022}
  target: {fileID: 1800761702}
  SightSphere: {fileID: 1271760874}
  CurrentState: 0
  MoveSpeed: 4
  DetectionDelay: 0.25
--- !u!136 &243429829
CapsuleCollider:
  m_ObjectHideFlags: 0
  m_CorrespondingSourceObject: {fileID: 0}
  m_PrefabInstance: {fileID: 0}
  m_PrefabAsset: {fileID: 0}
  m_GameObject: {fileID: 243429827}
  m_Material: {fileID: 0}
  m_IncludeLayers:
    serializedVersion: 2
    m_Bits: 0
  m_ExcludeLayers:
    serializedVersion: 2
    m_Bits: 0
  m_LayerOverridePriority: 0
  m_IsTrigger: 0
  m_ProvidesContacts: 0
  m_Enabled: 1
  serializedVersion: 2
  m_Radius: 0.5
  m_Height: 2.5
  m_Direction: 1
  m_Center: {x: 0, y: 1, z: 0}
--- !u!54 &243429830
Rigidbody:
  m_ObjectHideFlags: 0
  m_CorrespondingSourceObject: {fileID: 0}
  m_PrefabInstance: {fileID: 0}
  m_PrefabAsset: {fileID: 0}
  m_GameObject: {fileID: 243429827}
  serializedVersion: 4
  m_Mass: 1
  m_Drag: 0
  m_AngularDrag: 0.05
  m_CenterOfMass: {x: 0, y: 0, z: 0}
  m_InertiaTensor: {x: 1, y: 1, z: 1}
  m_InertiaRotation: {x: 0, y: 0, z: 0, w: 1}
  m_IncludeLayers:
    serializedVersion: 2
    m_Bits: 0
  m_ExcludeLayers:
    serializedVersion: 2
    m_Bits: 0
  m_ImplicitCom: 1
  m_ImplicitTensor: 1
  m_UseGravity: 0
  m_IsKinematic: 0
  m_Interpolate: 0
  m_Constraints: 112
  m_CollisionDetection: 0
--- !u!4 &243429831
Transform:
  m_ObjectHideFlags: 0
  m_CorrespondingSourceObject: {fileID: 0}
  m_PrefabInstance: {fileID: 0}
  m_PrefabAsset: {fileID: 0}
  m_GameObject: {fileID: 243429827}
  serializedVersion: 2
  m_LocalRotation: {x: 0, y: 0, z: 0, w: 1}
  m_LocalPosition: {x: -15.74, y: -0.99, z: -3.39}
  m_LocalScale: {x: 1, y: 1, z: 1}
  m_ConstrainProportionsScale: 0
  m_Children:
  - {fileID: 830366023}
  m_Father: {fileID: 0}
  m_LocalEulerAnglesHint: {x: 0, y: 0, z: 0}
--- !u!1 &705507993
GameObject:
  m_ObjectHideFlags: 0
  m_CorrespondingSourceObject: {fileID: 0}
  m_PrefabInstance: {fileID: 0}
  m_PrefabAsset: {fileID: 0}
  serializedVersion: 6
  m_Component:
  - component: {fileID: 705507995}
  - component: {fileID: 705507994}
  m_Layer: 0
  m_Name: Directional Light
  m_TagString: Untagged
  m_Icon: {fileID: 0}
  m_NavMeshLayer: 0
  m_StaticEditorFlags: 0
  m_IsActive: 1
--- !u!108 &705507994
Light:
  m_ObjectHideFlags: 0
  m_CorrespondingSourceObject: {fileID: 0}
  m_PrefabInstance: {fileID: 0}
  m_PrefabAsset: {fileID: 0}
  m_GameObject: {fileID: 705507993}
  m_Enabled: 1
  serializedVersion: 10
  m_Type: 1
  m_Shape: 0
  m_Color: {r: 1, g: 0.95686275, b: 0.8392157, a: 1}
  m_Intensity: 1
  m_Range: 10
  m_SpotAngle: 30
  m_InnerSpotAngle: 21.80208
  m_CookieSize: 10
  m_Shadows:
    m_Type: 2
    m_Resolution: -1
    m_CustomResolution: -1
    m_Strength: 1
    m_Bias: 0.05
    m_NormalBias: 0.4
    m_NearPlane: 0.2
    m_CullingMatrixOverride:
      e00: 1
      e01: 0
      e02: 0
      e03: 0
      e10: 0
      e11: 1
      e12: 0
      e13: 0
      e20: 0
      e21: 0
      e22: 1
      e23: 0
      e30: 0
      e31: 0
      e32: 0
      e33: 1
    m_UseCullingMatrixOverride: 0
  m_Cookie: {fileID: 0}
  m_DrawHalo: 0
  m_Flare: {fileID: 0}
  m_RenderMode: 0
  m_CullingMask:
    serializedVersion: 2
    m_Bits: 4294967295
  m_RenderingLayerMask: 1
  m_Lightmapping: 1
  m_LightShadowCasterMode: 0
  m_AreaSize: {x: 1, y: 1}
  m_BounceIntensity: 1
  m_ColorTemperature: 6570
  m_UseColorTemperature: 0
  m_BoundingSphereOverride: {x: 0, y: 0, z: 0, w: 0}
  m_UseBoundingSphereOverride: 0
  m_UseViewFrustumForShadowCasterCull: 1
  m_ShadowRadius: 0
  m_ShadowAngle: 0
--- !u!4 &705507995
Transform:
  m_ObjectHideFlags: 0
  m_CorrespondingSourceObject: {fileID: 0}
  m_PrefabInstance: {fileID: 0}
  m_PrefabAsset: {fileID: 0}
  m_GameObject: {fileID: 705507993}
  serializedVersion: 2
  m_LocalRotation: {x: 0.40821788, y: -0.23456968, z: 0.10938163, w: 0.8754261}
  m_LocalPosition: {x: 0, y: 3, z: 0}
  m_LocalScale: {x: 1, y: 1, z: 1}
  m_ConstrainProportionsScale: 0
  m_Children: []
  m_Father: {fileID: 0}
  m_LocalEulerAnglesHint: {x: 50, y: -30, z: 0}
<<<<<<< HEAD
--- !u!1 &747062291
=======
--- !u!1 &735758932
>>>>>>> 6d130b3f
GameObject:
  m_ObjectHideFlags: 0
  m_CorrespondingSourceObject: {fileID: 0}
  m_PrefabInstance: {fileID: 0}
  m_PrefabAsset: {fileID: 0}
  serializedVersion: 6
  m_Component:
<<<<<<< HEAD
  - component: {fileID: 747062296}
  - component: {fileID: 747062295}
  - component: {fileID: 747062294}
  - component: {fileID: 747062293}
  - component: {fileID: 747062292}
  m_Layer: 0
  m_Name: Cube 2
=======
  - component: {fileID: 735758933}
  - component: {fileID: 735758934}
  m_Layer: 2
  m_Name: Enemy Sight Sphere
>>>>>>> 6d130b3f
  m_TagString: Untagged
  m_Icon: {fileID: 0}
  m_NavMeshLayer: 0
  m_StaticEditorFlags: 0
  m_IsActive: 1
<<<<<<< HEAD
--- !u!54 &747062292
Rigidbody:
=======
--- !u!4 &735758933
Transform:
>>>>>>> 6d130b3f
  m_ObjectHideFlags: 0
  m_CorrespondingSourceObject: {fileID: 0}
  m_PrefabInstance: {fileID: 0}
  m_PrefabAsset: {fileID: 0}
<<<<<<< HEAD
  m_GameObject: {fileID: 747062291}
  serializedVersion: 4
  m_Mass: 1
  m_Drag: 0
  m_AngularDrag: 0.05
  m_CenterOfMass: {x: 0, y: 0, z: 0}
  m_InertiaTensor: {x: 1, y: 1, z: 1}
  m_InertiaRotation: {x: 0, y: 0, z: 0, w: 1}
  m_IncludeLayers:
    serializedVersion: 2
    m_Bits: 0
  m_ExcludeLayers:
    serializedVersion: 2
    m_Bits: 0
  m_ImplicitCom: 1
  m_ImplicitTensor: 1
  m_UseGravity: 1
  m_IsKinematic: 0
  m_Interpolate: 0
  m_Constraints: 126
  m_CollisionDetection: 0
--- !u!65 &747062293
BoxCollider:
=======
  m_GameObject: {fileID: 735758932}
  serializedVersion: 2
  m_LocalRotation: {x: -0, y: -0, z: -0, w: 1}
  m_LocalPosition: {x: 0, y: 0, z: 0}
  m_LocalScale: {x: 1, y: 1, z: 1}
  m_ConstrainProportionsScale: 0
  m_Children: []
  m_Father: {fileID: 2003361072}
  m_LocalEulerAnglesHint: {x: 0, y: 0, z: 0}
--- !u!135 &735758934
SphereCollider:
>>>>>>> 6d130b3f
  m_ObjectHideFlags: 0
  m_CorrespondingSourceObject: {fileID: 0}
  m_PrefabInstance: {fileID: 0}
  m_PrefabAsset: {fileID: 0}
<<<<<<< HEAD
  m_GameObject: {fileID: 747062291}
=======
  m_GameObject: {fileID: 735758932}
>>>>>>> 6d130b3f
  m_Material: {fileID: 0}
  m_IncludeLayers:
    serializedVersion: 2
    m_Bits: 0
  m_ExcludeLayers:
    serializedVersion: 2
    m_Bits: 0
  m_LayerOverridePriority: 0
<<<<<<< HEAD
  m_IsTrigger: 0
  m_ProvidesContacts: 0
  m_Enabled: 1
  serializedVersion: 3
  m_Size: {x: 1, y: 1, z: 1}
  m_Center: {x: 0, y: 0, z: 0}
--- !u!23 &747062294
MeshRenderer:
  m_ObjectHideFlags: 0
  m_CorrespondingSourceObject: {fileID: 0}
  m_PrefabInstance: {fileID: 0}
  m_PrefabAsset: {fileID: 0}
  m_GameObject: {fileID: 747062291}
  m_Enabled: 1
  m_CastShadows: 1
  m_ReceiveShadows: 1
  m_DynamicOccludee: 1
  m_StaticShadowCaster: 0
  m_MotionVectors: 1
  m_LightProbeUsage: 1
  m_ReflectionProbeUsage: 1
  m_RayTracingMode: 2
  m_RayTraceProcedural: 0
  m_RenderingLayerMask: 1
  m_RendererPriority: 0
  m_Materials:
  - {fileID: 10303, guid: 0000000000000000f000000000000000, type: 0}
  m_StaticBatchInfo:
    firstSubMesh: 0
    subMeshCount: 0
  m_StaticBatchRoot: {fileID: 0}
  m_ProbeAnchor: {fileID: 0}
  m_LightProbeVolumeOverride: {fileID: 0}
  m_ScaleInLightmap: 1
  m_ReceiveGI: 1
  m_PreserveUVs: 0
  m_IgnoreNormalsForChartDetection: 0
  m_ImportantGI: 0
  m_StitchLightmapSeams: 1
  m_SelectedEditorRenderState: 3
  m_MinimumChartSize: 4
  m_AutoUVMaxDistance: 0.5
  m_AutoUVMaxAngle: 89
  m_LightmapParameters: {fileID: 0}
  m_SortingLayerID: 0
  m_SortingLayer: 0
  m_SortingOrder: 0
  m_AdditionalVertexStreams: {fileID: 0}
--- !u!33 &747062295
MeshFilter:
=======
  m_IsTrigger: 1
  m_ProvidesContacts: 0
  m_Enabled: 1
  serializedVersion: 3
  m_Radius: 15
  m_Center: {x: 0, y: 0, z: 0}
--- !u!1 &830366022
GameObject:
>>>>>>> 6d130b3f
  m_ObjectHideFlags: 0
  m_CorrespondingSourceObject: {fileID: 0}
  m_PrefabInstance: {fileID: 0}
  m_PrefabAsset: {fileID: 0}
<<<<<<< HEAD
  m_GameObject: {fileID: 747062291}
  m_Mesh: {fileID: 10202, guid: 0000000000000000e000000000000000, type: 0}
--- !u!4 &747062296
=======
  serializedVersion: 6
  m_Component:
  - component: {fileID: 830366023}
  m_Layer: 0
  m_Name: Enemy
  m_TagString: Untagged
  m_Icon: {fileID: 0}
  m_NavMeshLayer: 0
  m_StaticEditorFlags: 0
  m_IsActive: 1
--- !u!4 &830366023
>>>>>>> 6d130b3f
Transform:
  m_ObjectHideFlags: 0
  m_CorrespondingSourceObject: {fileID: 0}
  m_PrefabInstance: {fileID: 0}
  m_PrefabAsset: {fileID: 0}
<<<<<<< HEAD
  m_GameObject: {fileID: 747062291}
  serializedVersion: 2
  m_LocalRotation: {x: 0, y: 0, z: 0, w: 1}
  m_LocalPosition: {x: -0.65, y: -0.73, z: -4.95}
  m_LocalScale: {x: 2, y: 2, z: 2}
  m_ConstrainProportionsScale: 0
  m_Children: []
  m_Father: {fileID: 0}
=======
  m_GameObject: {fileID: 830366022}
  serializedVersion: 2
  m_LocalRotation: {x: 0, y: 0, z: 0, w: 1}
  m_LocalPosition: {x: 0, y: 0, z: 0}
  m_LocalScale: {x: 1, y: 1, z: 1}
  m_ConstrainProportionsScale: 0
  m_Children:
  - {fileID: 1060526863}
  - {fileID: 1271760875}
  m_Father: {fileID: 243429831}
>>>>>>> 6d130b3f
  m_LocalEulerAnglesHint: {x: 0, y: 0, z: 0}
--- !u!1 &856324055
GameObject:
  m_ObjectHideFlags: 0
  m_CorrespondingSourceObject: {fileID: 0}
  m_PrefabInstance: {fileID: 0}
  m_PrefabAsset: {fileID: 0}
  serializedVersion: 6
  m_Component:
  - component: {fileID: 856324059}
  - component: {fileID: 856324058}
  - component: {fileID: 856324057}
  - component: {fileID: 856324056}
  m_Layer: 0
  m_Name: Cube
  m_TagString: Untagged
  m_Icon: {fileID: 0}
  m_NavMeshLayer: 0
  m_StaticEditorFlags: 0
  m_IsActive: 1
--- !u!65 &856324056
BoxCollider:
  m_ObjectHideFlags: 0
  m_CorrespondingSourceObject: {fileID: 0}
  m_PrefabInstance: {fileID: 0}
  m_PrefabAsset: {fileID: 0}
  m_GameObject: {fileID: 856324055}
  m_Material: {fileID: 0}
  m_IncludeLayers:
    serializedVersion: 2
    m_Bits: 0
  m_ExcludeLayers:
    serializedVersion: 2
    m_Bits: 0
  m_LayerOverridePriority: 0
  m_IsTrigger: 0
  m_ProvidesContacts: 0
  m_Enabled: 1
  serializedVersion: 3
  m_Size: {x: 1, y: 1, z: 1}
  m_Center: {x: 0, y: 0, z: 0}
--- !u!23 &856324057
MeshRenderer:
  m_ObjectHideFlags: 0
  m_CorrespondingSourceObject: {fileID: 0}
  m_PrefabInstance: {fileID: 0}
  m_PrefabAsset: {fileID: 0}
  m_GameObject: {fileID: 856324055}
  m_Enabled: 1
  m_CastShadows: 1
  m_ReceiveShadows: 1
  m_DynamicOccludee: 1
  m_StaticShadowCaster: 0
  m_MotionVectors: 1
  m_LightProbeUsage: 1
  m_ReflectionProbeUsage: 1
  m_RayTracingMode: 2
  m_RayTraceProcedural: 0
  m_RenderingLayerMask: 1
  m_RendererPriority: 0
  m_Materials:
  - {fileID: 2100000, guid: b0b4de3bd6e976e4f8b3adc6e72377ed, type: 2}
  m_StaticBatchInfo:
    firstSubMesh: 0
    subMeshCount: 0
  m_StaticBatchRoot: {fileID: 0}
  m_ProbeAnchor: {fileID: 0}
  m_LightProbeVolumeOverride: {fileID: 0}
  m_ScaleInLightmap: 1
  m_ReceiveGI: 1
  m_PreserveUVs: 0
  m_IgnoreNormalsForChartDetection: 0
  m_ImportantGI: 0
  m_StitchLightmapSeams: 1
  m_SelectedEditorRenderState: 3
  m_MinimumChartSize: 4
  m_AutoUVMaxDistance: 0.5
  m_AutoUVMaxAngle: 89
  m_LightmapParameters: {fileID: 0}
  m_SortingLayerID: 0
  m_SortingLayer: 0
  m_SortingOrder: 0
  m_AdditionalVertexStreams: {fileID: 0}
--- !u!33 &856324058
MeshFilter:
  m_ObjectHideFlags: 0
  m_CorrespondingSourceObject: {fileID: 0}
  m_PrefabInstance: {fileID: 0}
  m_PrefabAsset: {fileID: 0}
  m_GameObject: {fileID: 856324055}
  m_Mesh: {fileID: 10202, guid: 0000000000000000e000000000000000, type: 0}
--- !u!4 &856324059
Transform:
  m_ObjectHideFlags: 0
  m_CorrespondingSourceObject: {fileID: 0}
  m_PrefabInstance: {fileID: 0}
  m_PrefabAsset: {fileID: 0}
  m_GameObject: {fileID: 856324055}
  serializedVersion: 2
  m_LocalRotation: {x: 0, y: 0.38268343, z: 0, w: 0.92387956}
  m_LocalPosition: {x: 0, y: -2, z: 0}
  m_LocalScale: {x: 20, y: 1, z: 20}
  m_ConstrainProportionsScale: 0
  m_Children: []
  m_Father: {fileID: 0}
  m_LocalEulerAnglesHint: {x: 0, y: 45, z: 0}
--- !u!1 &963194225
GameObject:
  m_ObjectHideFlags: 0
  m_CorrespondingSourceObject: {fileID: 0}
  m_PrefabInstance: {fileID: 0}
  m_PrefabAsset: {fileID: 0}
  serializedVersion: 6
  m_Component:
  - component: {fileID: 963194228}
  - component: {fileID: 963194227}
  - component: {fileID: 963194226}
  - component: {fileID: 963194229}
  m_Layer: 0
  m_Name: Main Camera
  m_TagString: MainCamera
  m_Icon: {fileID: 0}
  m_NavMeshLayer: 0
  m_StaticEditorFlags: 0
  m_IsActive: 1
--- !u!81 &963194226
AudioListener:
  m_ObjectHideFlags: 0
  m_CorrespondingSourceObject: {fileID: 0}
  m_PrefabInstance: {fileID: 0}
  m_PrefabAsset: {fileID: 0}
  m_GameObject: {fileID: 963194225}
  m_Enabled: 1
--- !u!20 &963194227
Camera:
  m_ObjectHideFlags: 0
  m_CorrespondingSourceObject: {fileID: 0}
  m_PrefabInstance: {fileID: 0}
  m_PrefabAsset: {fileID: 0}
  m_GameObject: {fileID: 963194225}
  m_Enabled: 1
  serializedVersion: 2
  m_ClearFlags: 1
  m_BackGroundColor: {r: 0.19215687, g: 0.3019608, b: 0.4745098, a: 0}
  m_projectionMatrixMode: 1
  m_GateFitMode: 2
  m_FOVAxisMode: 0
  m_Iso: 200
  m_ShutterSpeed: 0.005
  m_Aperture: 16
  m_FocusDistance: 10
  m_FocalLength: 50
  m_BladeCount: 5
  m_Curvature: {x: 2, y: 11}
  m_BarrelClipping: 0.25
  m_Anamorphism: 0
  m_SensorSize: {x: 36, y: 24}
  m_LensShift: {x: 0, y: 0}
  m_NormalizedViewPortRect:
    serializedVersion: 2
    x: 0
    y: 0
    width: 1
    height: 1
  near clip plane: 0.3
  far clip plane: 1000
  field of view: 75
  orthographic: 0
  orthographic size: 5
  m_Depth: -1
  m_CullingMask:
    serializedVersion: 2
    m_Bits: 4294967295
  m_RenderingPath: -1
  m_TargetTexture: {fileID: 0}
  m_TargetDisplay: 0
  m_TargetEye: 3
  m_HDR: 1
  m_AllowMSAA: 1
  m_AllowDynamicResolution: 0
  m_ForceIntoRT: 0
  m_OcclusionCulling: 1
  m_StereoConvergence: 10
  m_StereoSeparation: 0.022
--- !u!4 &963194228
Transform:
  m_ObjectHideFlags: 0
  m_CorrespondingSourceObject: {fileID: 0}
  m_PrefabInstance: {fileID: 0}
  m_PrefabAsset: {fileID: 0}
  m_GameObject: {fileID: 963194225}
  serializedVersion: 2
  m_LocalRotation: {x: 0.53729963, y: 0, z: 0, w: 0.8433915}
  m_LocalPosition: {x: 0, y: 10, z: 0}
  m_LocalScale: {x: 1, y: 1, z: 1}
  m_ConstrainProportionsScale: 0
  m_Children: []
  m_Father: {fileID: 1338274087}
  m_LocalEulerAnglesHint: {x: 65, y: 0, z: 0}
--- !u!114 &963194229
MonoBehaviour:
  m_ObjectHideFlags: 0
  m_CorrespondingSourceObject: {fileID: 0}
  m_PrefabInstance: {fileID: 0}
  m_PrefabAsset: {fileID: 0}
  m_GameObject: {fileID: 963194225}
  m_Enabled: 1
  m_EditorHideFlags: 0
  m_Script: {fileID: 11500000, guid: 6635676cf7fa613489da0ae157d60628, type: 3}
  m_Name: 
  m_EditorClassIdentifier: 
  idleDuration: 2
  leadSpeed: 1.5
  leadMaxDistance: 0.5
  constMove: 0
  targetOffsetX: 0
  targetOffsetZ: -4
  target: {fileID: 1800761701}
--- !u!1 &1060526862
GameObject:
  m_ObjectHideFlags: 0
  m_CorrespondingSourceObject: {fileID: 0}
  m_PrefabInstance: {fileID: 0}
  m_PrefabAsset: {fileID: 0}
  serializedVersion: 6
  m_Component:
  - component: {fileID: 1060526863}
  - component: {fileID: 1060526865}
  - component: {fileID: 1060526864}
  m_Layer: 0
  m_Name: Enemy Cube
  m_TagString: Untagged
  m_Icon: {fileID: 0}
  m_NavMeshLayer: 0
  m_StaticEditorFlags: 0
  m_IsActive: 1
--- !u!4 &1060526863
Transform:
  m_ObjectHideFlags: 0
  m_CorrespondingSourceObject: {fileID: 0}
  m_PrefabInstance: {fileID: 0}
  m_PrefabAsset: {fileID: 0}
  m_GameObject: {fileID: 1060526862}
  serializedVersion: 2
  m_LocalRotation: {x: -0, y: -0, z: -0, w: 1}
  m_LocalPosition: {x: 0, y: 1.3, z: 0}
  m_LocalScale: {x: 1, y: 1, z: 1}
  m_ConstrainProportionsScale: 0
  m_Children: []
  m_Father: {fileID: 830366023}
  m_LocalEulerAnglesHint: {x: 0, y: 0, z: 0}
--- !u!23 &1060526864
MeshRenderer:
  m_ObjectHideFlags: 0
  m_CorrespondingSourceObject: {fileID: 0}
  m_PrefabInstance: {fileID: 0}
  m_PrefabAsset: {fileID: 0}
  m_GameObject: {fileID: 1060526862}
  m_Enabled: 1
  m_CastShadows: 1
  m_ReceiveShadows: 1
  m_DynamicOccludee: 1
  m_StaticShadowCaster: 0
  m_MotionVectors: 1
  m_LightProbeUsage: 1
  m_ReflectionProbeUsage: 1
  m_RayTracingMode: 2
  m_RayTraceProcedural: 0
  m_RenderingLayerMask: 1
  m_RendererPriority: 0
  m_Materials:
  - {fileID: 2100000, guid: ed982dc6d3e166c44ad1281a0e36d8cd, type: 2}
  m_StaticBatchInfo:
    firstSubMesh: 0
    subMeshCount: 0
  m_StaticBatchRoot: {fileID: 0}
  m_ProbeAnchor: {fileID: 0}
  m_LightProbeVolumeOverride: {fileID: 0}
  m_ScaleInLightmap: 1
  m_ReceiveGI: 1
  m_PreserveUVs: 0
  m_IgnoreNormalsForChartDetection: 0
  m_ImportantGI: 0
  m_StitchLightmapSeams: 1
  m_SelectedEditorRenderState: 3
  m_MinimumChartSize: 4
  m_AutoUVMaxDistance: 0.5
  m_AutoUVMaxAngle: 89
  m_LightmapParameters: {fileID: 0}
  m_SortingLayerID: 0
  m_SortingLayer: 0
  m_SortingOrder: 0
  m_AdditionalVertexStreams: {fileID: 0}
--- !u!33 &1060526865
MeshFilter:
  m_ObjectHideFlags: 0
  m_CorrespondingSourceObject: {fileID: 0}
  m_PrefabInstance: {fileID: 0}
  m_PrefabAsset: {fileID: 0}
  m_GameObject: {fileID: 1060526862}
  m_Mesh: {fileID: 10202, guid: 0000000000000000e000000000000000, type: 0}
--- !u!1 &1271760873
GameObject:
  m_ObjectHideFlags: 0
  m_CorrespondingSourceObject: {fileID: 0}
  m_PrefabInstance: {fileID: 0}
  m_PrefabAsset: {fileID: 0}
  serializedVersion: 6
  m_Component:
  - component: {fileID: 1271760875}
  - component: {fileID: 1271760874}
  m_Layer: 2
  m_Name: Enemy Sight Sphere
  m_TagString: Untagged
  m_Icon: {fileID: 0}
  m_NavMeshLayer: 0
  m_StaticEditorFlags: 0
  m_IsActive: 1
--- !u!135 &1271760874
SphereCollider:
  m_ObjectHideFlags: 0
  m_CorrespondingSourceObject: {fileID: 0}
  m_PrefabInstance: {fileID: 0}
  m_PrefabAsset: {fileID: 0}
  m_GameObject: {fileID: 1271760873}
  m_Material: {fileID: 0}
  m_IncludeLayers:
    serializedVersion: 2
    m_Bits: 0
  m_ExcludeLayers:
    serializedVersion: 2
    m_Bits: 0
  m_LayerOverridePriority: 0
  m_IsTrigger: 1
  m_ProvidesContacts: 0
  m_Enabled: 1
  serializedVersion: 3
  m_Radius: 15
  m_Center: {x: 0, y: 0, z: 0}
--- !u!4 &1271760875
Transform:
  m_ObjectHideFlags: 0
  m_CorrespondingSourceObject: {fileID: 0}
  m_PrefabInstance: {fileID: 0}
  m_PrefabAsset: {fileID: 0}
  m_GameObject: {fileID: 1271760873}
  serializedVersion: 2
  m_LocalRotation: {x: -0, y: -0, z: -0, w: 1}
  m_LocalPosition: {x: 0, y: 0, z: 0}
  m_LocalScale: {x: 1, y: 1, z: 1}
  m_ConstrainProportionsScale: 0
  m_Children: []
  m_Father: {fileID: 830366023}
  m_LocalEulerAnglesHint: {x: 0, y: 0, z: 0}
--- !u!1 &1338274085
GameObject:
  m_ObjectHideFlags: 0
  m_CorrespondingSourceObject: {fileID: 0}
  m_PrefabInstance: {fileID: 0}
  m_PrefabAsset: {fileID: 0}
  serializedVersion: 6
  m_Component:
  - component: {fileID: 1338274087}
  - component: {fileID: 1338274090}
  - component: {fileID: 1338274086}
  - component: {fileID: 1338274088}
  - component: {fileID: 1338274091}
  m_Layer: 0
  m_Name: Typhis MovementController
  m_TagString: Player
  m_Icon: {fileID: 0}
  m_NavMeshLayer: 0
  m_StaticEditorFlags: 0
  m_IsActive: 1
--- !u!114 &1338274086
MonoBehaviour:
  m_ObjectHideFlags: 0
  m_CorrespondingSourceObject: {fileID: 0}
  m_PrefabInstance: {fileID: 0}
  m_PrefabAsset: {fileID: 0}
  m_GameObject: {fileID: 1338274085}
  m_Enabled: 1
  m_EditorHideFlags: 0
  m_Script: {fileID: 11500000, guid: d46c14b5e5458254490a982c7551d59a, type: 3}
  m_Name: 
  m_EditorClassIdentifier: 
  AttackDuration: 0.7
  Attack:
    serializedVersion: 2
    m_Curve:
    - serializedVersion: 3
      time: 0
      value: 0
      inSlope: 2
      outSlope: 2
      tangentMode: 0
      weightedMode: 0
      inWeight: 0
      outWeight: 0
    - serializedVersion: 3
      time: 0.03314049
      value: 0.277011
      inSlope: 12.404065
      outSlope: 12.404065
      tangentMode: 0
      weightedMode: 0
      inWeight: 0.33333334
      outWeight: 0.33333334
    - serializedVersion: 3
      time: 0.08545987
      value: 0.63653326
      inSlope: 1.8224546
      outSlope: 1.8224546
      tangentMode: 0
      weightedMode: 0
      inWeight: 0.33333334
      outWeight: 0.33333334
    - serializedVersion: 3
      time: 0.2307502
      value: 0.8615377
      inSlope: 0.557041
      outSlope: 0.557041
      tangentMode: 0
      weightedMode: 0
      inWeight: 0.33333334
      outWeight: 0.33333334
    - serializedVersion: 3
      time: 1
      value: 1.1
      inSlope: 0
      outSlope: 0
      tangentMode: 0
      weightedMode: 0
      inWeight: 0
      outWeight: 0
    m_PreInfinity: 2
    m_PostInfinity: 2
    m_RotationOrder: 4
  DecayDuration: 0.5
  Decay:
    serializedVersion: 2
    m_Curve:
    - serializedVersion: 3
      time: 0
      value: 1.1
      inSlope: -0.100000024
      outSlope: -0.100000024
      tangentMode: 34
      weightedMode: 0
      inWeight: 0
      outWeight: 0.33333334
    - serializedVersion: 3
      time: 1
      value: 1
      inSlope: -0.100000024
      outSlope: -0.100000024
      tangentMode: 34
      weightedMode: 0
      inWeight: 0.33333334
      outWeight: 0
    m_PreInfinity: 2
    m_PostInfinity: 2
    m_RotationOrder: 4
  SustainDuration: 1
  Sustain:
    serializedVersion: 2
    m_Curve:
    - serializedVersion: 3
      time: 0
      value: 1
      inSlope: 0
      outSlope: 0
      tangentMode: 34
      weightedMode: 0
      inWeight: 0
      outWeight: 0
    - serializedVersion: 3
      time: 1
      value: 1
      inSlope: 0
      outSlope: 0
      tangentMode: 34
      weightedMode: 0
      inWeight: 0
      outWeight: 0
    m_PreInfinity: 2
    m_PostInfinity: 2
    m_RotationOrder: 4
  ReleaseDuration: 0.64
  Release:
    serializedVersion: 2
    m_Curve:
    - serializedVersion: 3
      time: 0
      value: 1
      inSlope: 2
      outSlope: 2
      tangentMode: 0
      weightedMode: 0
      inWeight: 0
      outWeight: 0
    - serializedVersion: 3
      time: 0.005835235
      value: 0.9858836
      inSlope: -1.9705292
      outSlope: -1.9705292
      tangentMode: 0
      weightedMode: 0
      inWeight: 0.33333334
      outWeight: 0.33333334
    - serializedVersion: 3
      time: 0.0317898
      value: 0.77323794
      inSlope: -5.7685637
      outSlope: -5.7685637
      tangentMode: 0
      weightedMode: 0
      inWeight: 0.33333334
      outWeight: 0.33333334
    - serializedVersion: 3
      time: 0.11669196
      value: 0.48811257
      inSlope: -1.4905019
      outSlope: -1.4905019
      tangentMode: 0
      weightedMode: 0
      inWeight: 0.33333334
      outWeight: 0.33333334
    - serializedVersion: 3
      time: 1
      value: 0
      inSlope: 0
      outSlope: 0
      tangentMode: 0
      weightedMode: 0
      inWeight: 0
      outWeight: 0
    m_PreInfinity: 2
    m_PostInfinity: 2
    m_RotationOrder: 4
--- !u!4 &1338274087
Transform:
  m_ObjectHideFlags: 0
  m_CorrespondingSourceObject: {fileID: 0}
  m_PrefabInstance: {fileID: 0}
  m_PrefabAsset: {fileID: 0}
  m_GameObject: {fileID: 1338274085}
  serializedVersion: 2
  m_LocalRotation: {x: 0, y: 0, z: 0, w: 1}
  m_LocalPosition: {x: 0, y: -0.99, z: 0}
  m_LocalScale: {x: 1, y: 1, z: 1}
  m_ConstrainProportionsScale: 0
  m_Children:
  - {fileID: 1800761702}
  - {fileID: 963194228}
  m_Father: {fileID: 0}
  m_LocalEulerAnglesHint: {x: 0, y: 0, z: 0}
--- !u!54 &1338274088
Rigidbody:
  m_ObjectHideFlags: 0
  m_CorrespondingSourceObject: {fileID: 0}
  m_PrefabInstance: {fileID: 0}
  m_PrefabAsset: {fileID: 0}
  m_GameObject: {fileID: 1338274085}
  serializedVersion: 4
  m_Mass: 1
  m_Drag: 5
  m_AngularDrag: 0.05
  m_CenterOfMass: {x: 0, y: 0, z: 0}
  m_InertiaTensor: {x: 1, y: 1, z: 1}
  m_InertiaRotation: {x: 0, y: 0, z: 0, w: 1}
  m_IncludeLayers:
    serializedVersion: 2
    m_Bits: 0
  m_ExcludeLayers:
    serializedVersion: 2
    m_Bits: 0
  m_ImplicitCom: 1
  m_ImplicitTensor: 1
  m_UseGravity: 0
  m_IsKinematic: 0
  m_Interpolate: 0
<<<<<<< HEAD
  m_Constraints: 116
=======
  m_Constraints: 112
>>>>>>> 6d130b3f
  m_CollisionDetection: 0
--- !u!114 &1338274090
MonoBehaviour:
  m_ObjectHideFlags: 0
  m_CorrespondingSourceObject: {fileID: 0}
  m_PrefabInstance: {fileID: 0}
  m_PrefabAsset: {fileID: 0}
  m_GameObject: {fileID: 1338274085}
  m_Enabled: 0
  m_EditorHideFlags: 0
  m_Script: {fileID: 11500000, guid: f1666b605ef1af244a21263329056501, type: 3}
  m_Name: 
  m_EditorClassIdentifier: 
--- !u!136 &1338274091
CapsuleCollider:
  m_ObjectHideFlags: 0
  m_CorrespondingSourceObject: {fileID: 0}
  m_PrefabInstance: {fileID: 0}
  m_PrefabAsset: {fileID: 0}
  m_GameObject: {fileID: 1338274085}
  m_Material: {fileID: 0}
  m_IncludeLayers:
    serializedVersion: 2
    m_Bits: 0
  m_ExcludeLayers:
    serializedVersion: 2
    m_Bits: 0
  m_LayerOverridePriority: 0
  m_IsTrigger: 0
  m_ProvidesContacts: 0
  m_Enabled: 1
  serializedVersion: 2
  m_Radius: 0.5
  m_Height: 2.5
  m_Direction: 1
  m_Center: {x: 0, y: 1, z: 0}
--- !u!1 &1431750542
GameObject:
  m_ObjectHideFlags: 0
  m_CorrespondingSourceObject: {fileID: 0}
  m_PrefabInstance: {fileID: 0}
  m_PrefabAsset: {fileID: 0}
  serializedVersion: 6
  m_Component:
  - component: {fileID: 1431750543}
  - component: {fileID: 1431750545}
  - component: {fileID: 1431750544}
  m_Layer: 0
  m_Name: Enemy Cube
  m_TagString: Untagged
  m_Icon: {fileID: 0}
  m_NavMeshLayer: 0
  m_StaticEditorFlags: 0
  m_IsActive: 1
--- !u!4 &1431750543
Transform:
  m_ObjectHideFlags: 0
  m_CorrespondingSourceObject: {fileID: 0}
  m_PrefabInstance: {fileID: 0}
  m_PrefabAsset: {fileID: 0}
  m_GameObject: {fileID: 1431750542}
  serializedVersion: 2
  m_LocalRotation: {x: -0, y: -0, z: -0, w: 1}
  m_LocalPosition: {x: 0, y: 1.3, z: 0}
  m_LocalScale: {x: 1, y: 1, z: 1}
  m_ConstrainProportionsScale: 0
  m_Children: []
  m_Father: {fileID: 2003361072}
  m_LocalEulerAnglesHint: {x: 0, y: 0, z: 0}
--- !u!23 &1431750544
MeshRenderer:
  m_ObjectHideFlags: 0
  m_CorrespondingSourceObject: {fileID: 0}
  m_PrefabInstance: {fileID: 0}
  m_PrefabAsset: {fileID: 0}
  m_GameObject: {fileID: 1431750542}
  m_Enabled: 1
  m_CastShadows: 1
  m_ReceiveShadows: 1
  m_DynamicOccludee: 1
  m_StaticShadowCaster: 0
  m_MotionVectors: 1
  m_LightProbeUsage: 1
  m_ReflectionProbeUsage: 1
  m_RayTracingMode: 2
  m_RayTraceProcedural: 0
  m_RenderingLayerMask: 1
  m_RendererPriority: 0
  m_Materials:
  - {fileID: 2100000, guid: ed982dc6d3e166c44ad1281a0e36d8cd, type: 2}
  m_StaticBatchInfo:
    firstSubMesh: 0
    subMeshCount: 0
  m_StaticBatchRoot: {fileID: 0}
  m_ProbeAnchor: {fileID: 0}
  m_LightProbeVolumeOverride: {fileID: 0}
  m_ScaleInLightmap: 1
  m_ReceiveGI: 1
  m_PreserveUVs: 0
  m_IgnoreNormalsForChartDetection: 0
  m_ImportantGI: 0
  m_StitchLightmapSeams: 1
  m_SelectedEditorRenderState: 3
  m_MinimumChartSize: 4
  m_AutoUVMaxDistance: 0.5
  m_AutoUVMaxAngle: 89
  m_LightmapParameters: {fileID: 0}
  m_SortingLayerID: 0
  m_SortingLayer: 0
  m_SortingOrder: 0
  m_AdditionalVertexStreams: {fileID: 0}
--- !u!33 &1431750545
MeshFilter:
  m_ObjectHideFlags: 0
  m_CorrespondingSourceObject: {fileID: 0}
  m_PrefabInstance: {fileID: 0}
  m_PrefabAsset: {fileID: 0}
  m_GameObject: {fileID: 1431750542}
  m_Mesh: {fileID: 10202, guid: 0000000000000000e000000000000000, type: 0}
--- !u!1 &1448958148
GameObject:
  m_ObjectHideFlags: 0
  m_CorrespondingSourceObject: {fileID: 0}
  m_PrefabInstance: {fileID: 0}
  m_PrefabAsset: {fileID: 0}
  serializedVersion: 6
  m_Component:
  - component: {fileID: 1448958152}
  - component: {fileID: 1448958151}
  - component: {fileID: 1448958150}
  - component: {fileID: 1448958149}
  m_Layer: 0
  m_Name: Cube (1)
  m_TagString: Untagged
  m_Icon: {fileID: 0}
  m_NavMeshLayer: 0
  m_StaticEditorFlags: 0
  m_IsActive: 1
--- !u!65 &1448958149
BoxCollider:
  m_ObjectHideFlags: 0
  m_CorrespondingSourceObject: {fileID: 0}
  m_PrefabInstance: {fileID: 0}
  m_PrefabAsset: {fileID: 0}
  m_GameObject: {fileID: 1448958148}
  m_Material: {fileID: 0}
  m_IncludeLayers:
    serializedVersion: 2
    m_Bits: 0
  m_ExcludeLayers:
    serializedVersion: 2
    m_Bits: 0
  m_LayerOverridePriority: 0
  m_IsTrigger: 0
  m_ProvidesContacts: 0
  m_Enabled: 1
  serializedVersion: 3
  m_Size: {x: 1, y: 1, z: 1}
  m_Center: {x: 0, y: 0, z: 0}
--- !u!23 &1448958150
MeshRenderer:
  m_ObjectHideFlags: 0
  m_CorrespondingSourceObject: {fileID: 0}
  m_PrefabInstance: {fileID: 0}
  m_PrefabAsset: {fileID: 0}
  m_GameObject: {fileID: 1448958148}
  m_Enabled: 1
  m_CastShadows: 1
  m_ReceiveShadows: 1
  m_DynamicOccludee: 1
  m_StaticShadowCaster: 0
  m_MotionVectors: 1
  m_LightProbeUsage: 1
  m_ReflectionProbeUsage: 1
  m_RayTracingMode: 2
  m_RayTraceProcedural: 0
  m_RenderingLayerMask: 1
  m_RendererPriority: 0
  m_Materials:
  - {fileID: 10303, guid: 0000000000000000f000000000000000, type: 0}
  m_StaticBatchInfo:
    firstSubMesh: 0
    subMeshCount: 0
  m_StaticBatchRoot: {fileID: 0}
  m_ProbeAnchor: {fileID: 0}
  m_LightProbeVolumeOverride: {fileID: 0}
  m_ScaleInLightmap: 1
  m_ReceiveGI: 1
  m_PreserveUVs: 0
  m_IgnoreNormalsForChartDetection: 0
  m_ImportantGI: 0
  m_StitchLightmapSeams: 1
  m_SelectedEditorRenderState: 3
  m_MinimumChartSize: 4
  m_AutoUVMaxDistance: 0.5
  m_AutoUVMaxAngle: 89
  m_LightmapParameters: {fileID: 0}
  m_SortingLayerID: 0
  m_SortingLayer: 0
  m_SortingOrder: 0
  m_AdditionalVertexStreams: {fileID: 0}
--- !u!33 &1448958151
MeshFilter:
  m_ObjectHideFlags: 0
  m_CorrespondingSourceObject: {fileID: 0}
  m_PrefabInstance: {fileID: 0}
  m_PrefabAsset: {fileID: 0}
  m_GameObject: {fileID: 1448958148}
  m_Mesh: {fileID: 10202, guid: 0000000000000000e000000000000000, type: 0}
--- !u!4 &1448958152
Transform:
  m_ObjectHideFlags: 0
  m_CorrespondingSourceObject: {fileID: 0}
  m_PrefabInstance: {fileID: 0}
  m_PrefabAsset: {fileID: 0}
  m_GameObject: {fileID: 1448958148}
  serializedVersion: 2
  m_LocalRotation: {x: 0, y: 0, z: 0, w: 1}
  m_LocalPosition: {x: 1.91, y: 0, z: -4.28}
  m_LocalScale: {x: 3, y: 3, z: 3}
  m_ConstrainProportionsScale: 0
  m_Children: []
  m_Father: {fileID: 0}
  m_LocalEulerAnglesHint: {x: 0, y: 0, z: 0}
--- !u!1 &1553573742
GameObject:
  m_ObjectHideFlags: 0
  m_CorrespondingSourceObject: {fileID: 0}
  m_PrefabInstance: {fileID: 0}
  m_PrefabAsset: {fileID: 0}
  serializedVersion: 6
  m_Component:
  - component: {fileID: 1553573746}
  - component: {fileID: 1553573745}
  - component: {fileID: 1553573744}
  - component: {fileID: 1553573743}
  m_Layer: 0
  m_Name: Enemy
  m_TagString: Untagged
  m_Icon: {fileID: 0}
  m_NavMeshLayer: 0
  m_StaticEditorFlags: 0
  m_IsActive: 1
--- !u!114 &1553573743
MonoBehaviour:
  m_ObjectHideFlags: 0
  m_CorrespondingSourceObject: {fileID: 0}
  m_PrefabInstance: {fileID: 0}
  m_PrefabAsset: {fileID: 0}
  m_GameObject: {fileID: 1553573742}
  m_Enabled: 1
  m_EditorHideFlags: 0
  m_Script: {fileID: 11500000, guid: 4a90b18e95dbb224fbb43f2a6e96b4de, type: 3}
  m_Name: 
  m_EditorClassIdentifier: 
  player: {fileID: 1338274085}
  ModelRoot: {fileID: 2003361071}
  target: {fileID: 1800761702}
  SightSphere: {fileID: 735758934}
  CurrentState: 0
  MoveSpeed: 4
  DetectionDelay: 0.25
--- !u!136 &1553573744
CapsuleCollider:
  m_ObjectHideFlags: 0
  m_CorrespondingSourceObject: {fileID: 0}
  m_PrefabInstance: {fileID: 0}
  m_PrefabAsset: {fileID: 0}
  m_GameObject: {fileID: 1553573742}
  m_Material: {fileID: 0}
  m_IncludeLayers:
    serializedVersion: 2
    m_Bits: 0
  m_ExcludeLayers:
    serializedVersion: 2
    m_Bits: 0
  m_LayerOverridePriority: 0
  m_IsTrigger: 0
  m_ProvidesContacts: 0
  m_Enabled: 1
  serializedVersion: 2
  m_Radius: 0.5
  m_Height: 2.5
  m_Direction: 1
  m_Center: {x: 0, y: 1, z: 0}
--- !u!54 &1553573745
Rigidbody:
  m_ObjectHideFlags: 0
  m_CorrespondingSourceObject: {fileID: 0}
  m_PrefabInstance: {fileID: 0}
  m_PrefabAsset: {fileID: 0}
  m_GameObject: {fileID: 1553573742}
  serializedVersion: 4
  m_Mass: 1
  m_Drag: 0
  m_AngularDrag: 0.05
  m_CenterOfMass: {x: 0, y: 0, z: 0}
  m_InertiaTensor: {x: 1, y: 1, z: 1}
  m_InertiaRotation: {x: 0, y: 0, z: 0, w: 1}
  m_IncludeLayers:
    serializedVersion: 2
    m_Bits: 0
  m_ExcludeLayers:
    serializedVersion: 2
    m_Bits: 0
  m_ImplicitCom: 1
  m_ImplicitTensor: 1
  m_UseGravity: 0
  m_IsKinematic: 0
  m_Interpolate: 0
  m_Constraints: 112
  m_CollisionDetection: 0
--- !u!4 &1553573746
Transform:
  m_ObjectHideFlags: 0
  m_CorrespondingSourceObject: {fileID: 0}
  m_PrefabInstance: {fileID: 0}
  m_PrefabAsset: {fileID: 0}
  m_GameObject: {fileID: 1553573742}
  serializedVersion: 2
  m_LocalRotation: {x: 0, y: 0, z: 0, w: 1}
  m_LocalPosition: {x: 0.99, y: -0.99, z: -16.73}
  m_LocalScale: {x: 1, y: 1, z: 1}
  m_ConstrainProportionsScale: 0
  m_Children:
  - {fileID: 2003361072}
  m_Father: {fileID: 0}
  m_LocalEulerAnglesHint: {x: 0, y: 0, z: 0}
--- !u!1 &1800761701
GameObject:
  m_ObjectHideFlags: 0
  m_CorrespondingSourceObject: {fileID: 0}
  m_PrefabInstance: {fileID: 0}
  m_PrefabAsset: {fileID: 0}
  serializedVersion: 6
  m_Component:
  - component: {fileID: 1800761702}
  - component: {fileID: 1800761703}
  m_Layer: 0
  m_Name: Typhis
  m_TagString: Player
  m_Icon: {fileID: 0}
  m_NavMeshLayer: 0
  m_StaticEditorFlags: 0
  m_IsActive: 1
--- !u!4 &1800761702
Transform:
  m_ObjectHideFlags: 0
  m_CorrespondingSourceObject: {fileID: 0}
  m_PrefabInstance: {fileID: 0}
  m_PrefabAsset: {fileID: 0}
  m_GameObject: {fileID: 1800761701}
  serializedVersion: 2
  m_LocalRotation: {x: 0, y: 0, z: 0, w: 1}
  m_LocalPosition: {x: 0, y: 0, z: 0}
  m_LocalScale: {x: 1, y: 1, z: 1}
  m_ConstrainProportionsScale: 0
  m_Children:
  - {fileID: 18960549}
  - {fileID: 2079411844}
  m_Father: {fileID: 1338274087}
  m_LocalEulerAnglesHint: {x: 0, y: 0, z: 0}
--- !u!114 &1800761703
MonoBehaviour:
  m_ObjectHideFlags: 0
  m_CorrespondingSourceObject: {fileID: 0}
  m_PrefabInstance: {fileID: 0}
  m_PrefabAsset: {fileID: 0}
  m_GameObject: {fileID: 1800761701}
  m_Enabled: 1
  m_EditorHideFlags: 0
  m_Script: {fileID: 11500000, guid: e8545edd52af1904da163a758daa0e84, type: 3}
  m_Name: 
  m_EditorClassIdentifier: 
--- !u!1 &2003361071
GameObject:
  m_ObjectHideFlags: 0
  m_CorrespondingSourceObject: {fileID: 0}
  m_PrefabInstance: {fileID: 0}
  m_PrefabAsset: {fileID: 0}
  serializedVersion: 6
  m_Component:
  - component: {fileID: 2003361072}
  m_Layer: 0
  m_Name: Enemy
  m_TagString: Untagged
  m_Icon: {fileID: 0}
  m_NavMeshLayer: 0
  m_StaticEditorFlags: 0
  m_IsActive: 1
--- !u!4 &2003361072
Transform:
  m_ObjectHideFlags: 0
  m_CorrespondingSourceObject: {fileID: 0}
  m_PrefabInstance: {fileID: 0}
  m_PrefabAsset: {fileID: 0}
  m_GameObject: {fileID: 2003361071}
  serializedVersion: 2
  m_LocalRotation: {x: 0, y: 0, z: 0, w: 1}
  m_LocalPosition: {x: 0, y: 0, z: 0}
  m_LocalScale: {x: 1, y: 1, z: 1}
  m_ConstrainProportionsScale: 0
  m_Children:
  - {fileID: 1431750543}
  - {fileID: 735758933}
  m_Father: {fileID: 1553573746}
  m_LocalEulerAnglesHint: {x: 0, y: 0, z: 0}
--- !u!1 &2079411843
GameObject:
  m_ObjectHideFlags: 0
  m_CorrespondingSourceObject: {fileID: 0}
  m_PrefabInstance: {fileID: 0}
  m_PrefabAsset: {fileID: 0}
  serializedVersion: 6
  m_Component:
  - component: {fileID: 2079411844}
  - component: {fileID: 2079411846}
  - component: {fileID: 2079411845}
  m_Layer: 0
  m_Name: TyphisCube (Model) (1)
  m_TagString: Untagged
  m_Icon: {fileID: 0}
  m_NavMeshLayer: 0
  m_StaticEditorFlags: 0
  m_IsActive: 1
--- !u!4 &2079411844
Transform:
  m_ObjectHideFlags: 0
  m_CorrespondingSourceObject: {fileID: 0}
  m_PrefabInstance: {fileID: 0}
  m_PrefabAsset: {fileID: 0}
  m_GameObject: {fileID: 2079411843}
  serializedVersion: 2
  m_LocalRotation: {x: -0, y: -0, z: -0, w: 1}
  m_LocalPosition: {x: 0.3, y: 1.7, z: 0}
  m_LocalScale: {x: 0.5, y: 0.5, z: 0.1}
  m_ConstrainProportionsScale: 0
  m_Children: []
  m_Father: {fileID: 1800761702}
  m_LocalEulerAnglesHint: {x: 0, y: 0, z: 0}
--- !u!23 &2079411845
MeshRenderer:
  m_ObjectHideFlags: 0
  m_CorrespondingSourceObject: {fileID: 0}
  m_PrefabInstance: {fileID: 0}
  m_PrefabAsset: {fileID: 0}
  m_GameObject: {fileID: 2079411843}
  m_Enabled: 1
  m_CastShadows: 1
  m_ReceiveShadows: 1
  m_DynamicOccludee: 1
  m_StaticShadowCaster: 0
  m_MotionVectors: 1
  m_LightProbeUsage: 1
  m_ReflectionProbeUsage: 1
  m_RayTracingMode: 2
  m_RayTraceProcedural: 0
  m_RenderingLayerMask: 1
  m_RendererPriority: 0
  m_Materials:
  - {fileID: 2100000, guid: ebc83d105650faa4d8e4f94c6e7dea7c, type: 2}
  m_StaticBatchInfo:
    firstSubMesh: 0
    subMeshCount: 0
  m_StaticBatchRoot: {fileID: 0}
  m_ProbeAnchor: {fileID: 0}
  m_LightProbeVolumeOverride: {fileID: 0}
  m_ScaleInLightmap: 1
  m_ReceiveGI: 1
  m_PreserveUVs: 0
  m_IgnoreNormalsForChartDetection: 0
  m_ImportantGI: 0
  m_StitchLightmapSeams: 1
  m_SelectedEditorRenderState: 3
  m_MinimumChartSize: 4
  m_AutoUVMaxDistance: 0.5
  m_AutoUVMaxAngle: 89
  m_LightmapParameters: {fileID: 0}
  m_SortingLayerID: 0
  m_SortingLayer: 0
  m_SortingOrder: 0
  m_AdditionalVertexStreams: {fileID: 0}
--- !u!33 &2079411846
MeshFilter:
  m_ObjectHideFlags: 0
  m_CorrespondingSourceObject: {fileID: 0}
  m_PrefabInstance: {fileID: 0}
  m_PrefabAsset: {fileID: 0}
  m_GameObject: {fileID: 2079411843}
  m_Mesh: {fileID: 10202, guid: 0000000000000000e000000000000000, type: 0}
--- !u!1660057539 &9223372036854775807
SceneRoots:
  m_ObjectHideFlags: 0
  m_Roots:
  - {fileID: 705507995}
  - {fileID: 856324059}
  - {fileID: 12344476}
  - {fileID: 1338274087}
<<<<<<< HEAD
  - {fileID: 747062296}
=======
  - {fileID: 1553573746}
  - {fileID: 243429831}
  - {fileID: 1448958152}
>>>>>>> 6d130b3f
<|MERGE_RESOLUTION|>--- conflicted
+++ resolved
@@ -448,11 +448,7 @@
   m_Children: []
   m_Father: {fileID: 0}
   m_LocalEulerAnglesHint: {x: 50, y: -30, z: 0}
-<<<<<<< HEAD
 --- !u!1 &747062291
-=======
---- !u!1 &735758932
->>>>>>> 6d130b3f
 GameObject:
   m_ObjectHideFlags: 0
   m_CorrespondingSourceObject: {fileID: 0}
@@ -460,7 +456,6 @@
   m_PrefabAsset: {fileID: 0}
   serializedVersion: 6
   m_Component:
-<<<<<<< HEAD
   - component: {fileID: 747062296}
   - component: {fileID: 747062295}
   - component: {fileID: 747062294}
@@ -468,29 +463,17 @@
   - component: {fileID: 747062292}
   m_Layer: 0
   m_Name: Cube 2
-=======
-  - component: {fileID: 735758933}
-  - component: {fileID: 735758934}
-  m_Layer: 2
-  m_Name: Enemy Sight Sphere
->>>>>>> 6d130b3f
   m_TagString: Untagged
   m_Icon: {fileID: 0}
   m_NavMeshLayer: 0
   m_StaticEditorFlags: 0
   m_IsActive: 1
-<<<<<<< HEAD
 --- !u!54 &747062292
 Rigidbody:
-=======
---- !u!4 &735758933
-Transform:
->>>>>>> 6d130b3f
-  m_ObjectHideFlags: 0
-  m_CorrespondingSourceObject: {fileID: 0}
-  m_PrefabInstance: {fileID: 0}
-  m_PrefabAsset: {fileID: 0}
-<<<<<<< HEAD
+  m_ObjectHideFlags: 0
+  m_CorrespondingSourceObject: {fileID: 0}
+  m_PrefabInstance: {fileID: 0}
+  m_PrefabAsset: {fileID: 0}
   m_GameObject: {fileID: 747062291}
   serializedVersion: 4
   m_Mass: 1
@@ -514,28 +497,11 @@
   m_CollisionDetection: 0
 --- !u!65 &747062293
 BoxCollider:
-=======
-  m_GameObject: {fileID: 735758932}
-  serializedVersion: 2
-  m_LocalRotation: {x: -0, y: -0, z: -0, w: 1}
-  m_LocalPosition: {x: 0, y: 0, z: 0}
-  m_LocalScale: {x: 1, y: 1, z: 1}
-  m_ConstrainProportionsScale: 0
-  m_Children: []
-  m_Father: {fileID: 2003361072}
-  m_LocalEulerAnglesHint: {x: 0, y: 0, z: 0}
---- !u!135 &735758934
-SphereCollider:
->>>>>>> 6d130b3f
-  m_ObjectHideFlags: 0
-  m_CorrespondingSourceObject: {fileID: 0}
-  m_PrefabInstance: {fileID: 0}
-  m_PrefabAsset: {fileID: 0}
-<<<<<<< HEAD
+  m_ObjectHideFlags: 0
+  m_CorrespondingSourceObject: {fileID: 0}
+  m_PrefabInstance: {fileID: 0}
+  m_PrefabAsset: {fileID: 0}
   m_GameObject: {fileID: 747062291}
-=======
-  m_GameObject: {fileID: 735758932}
->>>>>>> 6d130b3f
   m_Material: {fileID: 0}
   m_IncludeLayers:
     serializedVersion: 2
@@ -544,7 +510,6 @@
     serializedVersion: 2
     m_Bits: 0
   m_LayerOverridePriority: 0
-<<<<<<< HEAD
   m_IsTrigger: 0
   m_ProvidesContacts: 0
   m_Enabled: 1
@@ -595,43 +560,18 @@
   m_AdditionalVertexStreams: {fileID: 0}
 --- !u!33 &747062295
 MeshFilter:
-=======
-  m_IsTrigger: 1
-  m_ProvidesContacts: 0
-  m_Enabled: 1
-  serializedVersion: 3
-  m_Radius: 15
-  m_Center: {x: 0, y: 0, z: 0}
---- !u!1 &830366022
-GameObject:
->>>>>>> 6d130b3f
-  m_ObjectHideFlags: 0
-  m_CorrespondingSourceObject: {fileID: 0}
-  m_PrefabInstance: {fileID: 0}
-  m_PrefabAsset: {fileID: 0}
-<<<<<<< HEAD
+  m_ObjectHideFlags: 0
+  m_CorrespondingSourceObject: {fileID: 0}
+  m_PrefabInstance: {fileID: 0}
+  m_PrefabAsset: {fileID: 0}
   m_GameObject: {fileID: 747062291}
   m_Mesh: {fileID: 10202, guid: 0000000000000000e000000000000000, type: 0}
 --- !u!4 &747062296
-=======
-  serializedVersion: 6
-  m_Component:
-  - component: {fileID: 830366023}
-  m_Layer: 0
-  m_Name: Enemy
-  m_TagString: Untagged
-  m_Icon: {fileID: 0}
-  m_NavMeshLayer: 0
-  m_StaticEditorFlags: 0
-  m_IsActive: 1
---- !u!4 &830366023
->>>>>>> 6d130b3f
 Transform:
   m_ObjectHideFlags: 0
   m_CorrespondingSourceObject: {fileID: 0}
   m_PrefabInstance: {fileID: 0}
   m_PrefabAsset: {fileID: 0}
-<<<<<<< HEAD
   m_GameObject: {fileID: 747062291}
   serializedVersion: 2
   m_LocalRotation: {x: 0, y: 0, z: 0, w: 1}
@@ -640,18 +580,6 @@
   m_ConstrainProportionsScale: 0
   m_Children: []
   m_Father: {fileID: 0}
-=======
-  m_GameObject: {fileID: 830366022}
-  serializedVersion: 2
-  m_LocalRotation: {x: 0, y: 0, z: 0, w: 1}
-  m_LocalPosition: {x: 0, y: 0, z: 0}
-  m_LocalScale: {x: 1, y: 1, z: 1}
-  m_ConstrainProportionsScale: 0
-  m_Children:
-  - {fileID: 1060526863}
-  - {fileID: 1271760875}
-  m_Father: {fileID: 243429831}
->>>>>>> 6d130b3f
   m_LocalEulerAnglesHint: {x: 0, y: 0, z: 0}
 --- !u!1 &856324055
 GameObject:
@@ -1234,11 +1162,7 @@
   m_UseGravity: 0
   m_IsKinematic: 0
   m_Interpolate: 0
-<<<<<<< HEAD
   m_Constraints: 116
-=======
-  m_Constraints: 112
->>>>>>> 6d130b3f
   m_CollisionDetection: 0
 --- !u!114 &1338274090
 MonoBehaviour:
@@ -1737,10 +1661,4 @@
   - {fileID: 856324059}
   - {fileID: 12344476}
   - {fileID: 1338274087}
-<<<<<<< HEAD
-  - {fileID: 747062296}
-=======
-  - {fileID: 1553573746}
-  - {fileID: 243429831}
-  - {fileID: 1448958152}
->>>>>>> 6d130b3f
+  - {fileID: 747062296}