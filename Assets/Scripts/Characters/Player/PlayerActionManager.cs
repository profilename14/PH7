--- conflicted
+++ resolved
@@ -136,30 +136,11 @@
 
         if (usingController)
         {
-<<<<<<< HEAD
             // If the right stick has input, then it should override the left stick for determining look direction.
             // Otherwise, controller usually uses left stick for lookDir.
             Vector2 rightStick = lookAction.ReadValue<Vector2>().normalized;
             if (rightStick != Vector2.zero) playerDirectionalInput.lookDir = GetDirRelativeToCamera(new Vector3(rightStick.x, 0, rightStick.y));
             else playerDirectionalInput.lookDir = GetDirRelativeToCamera(moveDir);
-=======
-            PlayerCharacterInputs input = new PlayerCharacterInputs();
-            input.MoveAxisForward = moveDir.y;
-            input.MoveAxisRight = moveDir.x;
-            input.jumpPressed = jumpPressed;
-            input.JumpHeld = jumpHeld;
-            //input.Dash = dashThisFrame;
-            _Move.UpdateInputs(input);
-            jumpPressed = false;
-            //dashThisFrame = false;
-        }
-        else if(StateMachine.CurrentState == _SwordAttack)
-        {
-            PlayerCharacterInputs input = new PlayerCharacterInputs();
-            input.MoveAxisForward = moveDir.y;
-            input.MoveAxisRight = moveDir.x;
-            _SwordAttack.UpdateInputs(input);
->>>>>>> ee4b8fd8
         }
         else playerDirectionalInput.lookDir = GetMouseDirection();
     }
